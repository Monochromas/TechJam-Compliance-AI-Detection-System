import json
import re
from typing import List
<<<<<<< HEAD
from data_handler import ComplianceFlag, ComplianceResult, DomainKnowledge, load_regulations
from llm import LLMProvider
=======
from .data_handler import ComplianceFlag, ComplianceResult, DomainKnowledge
from .llm import LLMProvider
>>>>>>> 8a493577


class LLMCompliancePipeline:
    def __init__(self, llm_provider: LLMProvider):
        """Initialize the pipeline with an LLM provider."""
        self.llm_provider = llm_provider
        self.domain_knowledge = DomainKnowledge()
        self.regulations = load_regulations()

    def create_compliance_prompt(self, feature_name: str, feature_description: str) -> str:
        """
        Creates the prompt for the LLM based on the feature data and loaded regulations.
        """
        regulations_text = "\n\n".join([
            f"--- Regulation from file: {file_path} ---\n{content}"
            for file_path, content in self.regulations.items()
        ])

        return (
            f"You are a compliance expert. Analyze the following software feature against the provided regulations.\n"
            f"Identify if the feature is compliant, non-compliant, or uncertain.\n"
            f"If it's compliant or non-compliant, you MUST state the exact file path from the provided regulations that supports your conclusion.\n\n"
            f"--- Regulations to reference ---\n"
            f"{regulations_text}\n\n"
            f"--- Feature to analyze ---\n"
            f"Feature Name: {feature_name}\n"
            f"Description: {feature_description}\n\n"
            f"Respond with a JSON object containing the following keys:\n"
            f"1. `compliance_flag`: 'compliant', 'non-compliant', or 'uncertain'\n"
            f"2. `confidence_score`: A float from 0.0 to 1.0\n"
            f"3. `reasoning`: A brief explanation for the flag and confidence score.\n"
            f"4. `related_regulations`: An array of relevant regulations (e.g., ['GDPR', 'CCPA']).\n"
            f"5. `geo_regions`: An array of geographic regions affected (e.g., ['EU', 'US']).\n"
            f"6. `source_file`: The full path of the regulation file that directly supports your finding.\n\n"
            f"Example response:\n"
            f"```json\n"
            f"{{ \"compliance_flag\": \"compliant\", \"confidence_score\": 0.9, \"reasoning\": \"The feature uses data anonymization.\", \"related_regulations\": [\"HIPAA\"], \"geo_regions\": [\"US\"], \"source_file\": \"regulations/HIPAA/hipaa_privacy_rule.txt\" }}\n"
            f"```\n"
        )

    def analyze_feature(self, feature_name: str, feature_description: str) -> ComplianceResult:
        """Analyze a single feature for compliance requirements."""
        prompt = self.create_compliance_prompt(
            feature_name, feature_description)
        try:
<<<<<<< HEAD
            # Use the mock provider to get a fake response
            response_obj = self.llm_provider.generate_full_response(prompt)

            # Check for a valid response object and candidate
            if not response_obj.get("candidates"):
                raise ValueError("No candidates returned from LLM.")

            candidate = response_obj["candidates"][0]

            # Check for specific failure reasons like MAX_TOKENS or safety blocks
            if candidate.get("finish_reason") != "STOP":
                reason = f"LLM generation failed due to {candidate.get('finish_reason')}"
                return ComplianceResult(
                    feature_name=feature_name,
                    compliance_flag=ComplianceFlag.UNCERTAIN,
                    confidence_score=0.0,
                    reasoning=reason,
                    related_regulations=[],
                    geo_regions=[],
                    source_file="N/A"
                )

            # Check if the content part is empty
            if not candidate.get("content") or not candidate["content"].get("parts"):
                raise ValueError("LLM returned an empty content part.")

            # Extract text from the response parts
            result_json_str = candidate["content"]["parts"][0].get("text")

            if not result_json_str:
                raise ValueError("LLM returned an empty text string.")

=======
            result_json_str = self.llm_provider.generate_json_response(prompt)
            
            # Clean and parse JSON response
>>>>>>> 8a493577
            result_json = json.loads(result_json_str)

            return ComplianceResult(
                feature_name=feature_name,
                compliance_flag=ComplianceFlag(result_json["compliance_flag"]),
                confidence_score=float(result_json["confidence_score"]),
                reasoning=result_json["reasoning"],
                related_regulations=result_json.get("related_regulations", []),
                geo_regions=result_json.get("geo_regions", []),
                source_file=result_json.get("source_file", "N/A")
            )
        except Exception as e:
            print(f"Error analyzing '{feature_name}': {e}")
            return ComplianceResult(
                feature_name=feature_name,
                compliance_flag=ComplianceFlag.UNCERTAIN,
                confidence_score=0.0,
                reasoning=f"Analysis failed: {str(e)}",
                related_regulations=[],
                geo_regions=[],
                source_file="N/A"
            )

    def process_dataset(self, df) -> List[ComplianceResult]:
        """Process the entire dataset."""
        results = []
        print(f"Using LLM: {self.llm_provider.get_model_name()}")
        print("Processing features for compliance analysis...")

        for idx, row in df.iterrows():
            feature_name = row['feature_name']
            feature_description = row['feature_description']
            print(f"[{idx+1}/{len(df)}] Analyzing: {feature_name}")
            result = self.analyze_feature(feature_name, feature_description)
            results.append(result)
        return results<|MERGE_RESOLUTION|>--- conflicted
+++ resolved
@@ -1,13 +1,8 @@
 import json
 import re
 from typing import List
-<<<<<<< HEAD
-from data_handler import ComplianceFlag, ComplianceResult, DomainKnowledge, load_regulations
-from llm import LLMProvider
-=======
 from .data_handler import ComplianceFlag, ComplianceResult, DomainKnowledge
 from .llm import LLMProvider
->>>>>>> 8a493577
 
 
 class LLMCompliancePipeline:
@@ -53,7 +48,6 @@
         prompt = self.create_compliance_prompt(
             feature_name, feature_description)
         try:
-<<<<<<< HEAD
             # Use the mock provider to get a fake response
             response_obj = self.llm_provider.generate_full_response(prompt)
 
@@ -86,11 +80,6 @@
             if not result_json_str:
                 raise ValueError("LLM returned an empty text string.")
 
-=======
-            result_json_str = self.llm_provider.generate_json_response(prompt)
-            
-            # Clean and parse JSON response
->>>>>>> 8a493577
             result_json = json.loads(result_json_str)
 
             return ComplianceResult(
